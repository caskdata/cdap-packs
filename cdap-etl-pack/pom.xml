<?xml version="1.0" encoding="UTF-8"?>
<!--
  Copyright © 2014 Cask Data, Inc.

  Licensed under the Apache License, Version 2.0 (the "License"); you may not
  use this file except in compliance with the License. You may obtain a copy of
  the License at

  http://www.apache.org/licenses/LICENSE-2.0

  Unless required by applicable law or agreed to in writing, software
  distributed under the License is distributed on an "AS IS" BASIS, WITHOUT
  WARRANTIES OR CONDITIONS OF ANY KIND, either express or implied. See the
  License for the specific language governing permissions and limitations under
  the License.
-->
<project xmlns="http://maven.apache.org/POM/4.0.0" xmlns:xsi="http://www.w3.org/2001/XMLSchema-instance"
         xsi:schemaLocation="http://maven.apache.org/POM/4.0.0 http://maven.apache.org/xsd/maven-4.0.0.xsd">
  <modelVersion>4.0.0</modelVersion>

  <groupId>co.cask.cdap.packs</groupId>
  <artifactId>cdap-etl-pack</artifactId>
  <version>1.5.0</version>
  <name>CDAP ETL Pack</name>
  <description>
    CDAP ETL Pack is a core for building simple ETL pipelines and as well as collection of different sources,
    transformation methods and sink.
  </description>
  <packaging>pom</packaging>
  <url>https://github.com/caskdata/cdap-packs</url>

  <modules>
    <module>cdap-etl-pack-api</module>
    <module>cdap-etl-pack-core</module>
    <module>cdap-etl-pack-hbase</module>
    <module>cdap-etl-pack-hive</module>
    <module>cdap-etl-pack-app</module>
    <module>cdap-etl-pack-kafka</module>
  </modules>

  <properties>
<<<<<<< HEAD
    <cdap.version>2.8.0-SNAPSHOT</cdap.version>
=======
    <cdap.version>2.7.0</cdap.version>
>>>>>>> 0a705866
    <hadoop.version>2.3.0</hadoop.version>
    <hive.version>0.13.0</hive.version>
    <hbase.version>0.96.0-hadoop2</hbase.version>
    <gson.version>2.2.4</gson.version>
    <guava.version>13.0.1</guava.version>
    <slf4j.version>1.7.5</slf4j.version>
    <jsr305.version>2.0.1</jsr305.version>
    <jsr305.version>2.0.1</jsr305.version>
    <netty.http.version>0.4.0</netty.http.version>
    <rhino.version>1.7R3</rhino.version>
    <tephra.version>0.3.2</tephra.version>
    <twill.version>0.4.0-incubating-SNAPSHOT</twill.version>

    <surefire.redirectTestOutputToFile>true</surefire.redirectTestOutputToFile>
    <project.build.sourceEncoding>UTF-8</project.build.sourceEncoding>
  </properties>

  <repositories>
    <repository>
      <id>apache.snapshots</id>
      <url>https://repository.apache.org/content/repositories/snapshots</url>
    </repository>
    <repository>
      <id>sonatype</id>
      <url>https://oss.sonatype.org/content/repositories/snapshots/</url>
    </repository>
  </repositories>

  <dependencyManagement>
    <dependencies>
      <dependency>
        <groupId>co.cask.http</groupId>
        <artifactId>netty-http</artifactId>
        <version>${netty.http.version}</version>
      </dependency>
      <dependency>
        <groupId>co.cask.cdap</groupId>
        <artifactId>cdap-api</artifactId>
        <version>${cdap.version}</version>
        <exclusions>
          <exclusion>
            <groupId>co.cask.http</groupId>
            <artifactId>netty-http</artifactId>
          </exclusion>
        </exclusions>
      </dependency>
      <dependency>
        <groupId>org.slf4j</groupId>
        <artifactId>slf4j-api</artifactId>
        <version>${slf4j.version}</version>
      </dependency>
      <dependency>
        <groupId>com.google.code.gson</groupId>
        <artifactId>gson</artifactId>
        <version>${gson.version}</version>
      </dependency>
      <dependency>
        <groupId>com.google.guava</groupId>
        <artifactId>guava</artifactId>
        <version>${guava.version}</version>
      </dependency>
      <dependency>
        <groupId>com.google.code.findbugs</groupId>
        <artifactId>jsr305</artifactId>
        <version>${jsr305.version}</version>
      </dependency>
      <dependency>
        <groupId>org.mozilla</groupId>
        <artifactId>rhino</artifactId>
        <version>${rhino.version}</version>
      </dependency>

      <!-- Test dependencies -->
      <dependency>
        <groupId>co.cask.cdap</groupId>
        <artifactId>cdap-unit-test</artifactId>
        <version>${cdap.version}</version>
        <scope>test</scope>
        <exclusions>
          <exclusion>
            <groupId>co.cask.http</groupId>
            <artifactId>netty-http</artifactId>
          </exclusion>
          <exclusion>
            <groupId>asm</groupId>
            <artifactId>asm</artifactId>
          </exclusion>
        </exclusions>
      </dependency>
    </dependencies>
  </dependencyManagement>

  <build>
    <pluginManagement>
      <plugins>
        <plugin>
          <groupId>org.apache.maven.plugins</groupId>
          <artifactId>maven-compiler-plugin</artifactId>
          <version>3.1</version>
          <configuration>
            <source>1.6</source>
            <target>1.6</target>
          </configuration>
        </plugin>
      </plugins>
    </pluginManagement>

    <plugins>
      <plugin>
        <groupId>org.apache.maven.plugins</groupId>
        <artifactId>maven-javadoc-plugin</artifactId>
        <version>2.9</version>
        <configuration>
          <links>
            <link>http://download.oracle.com/javase/6/docs/api/</link>
          </links>
          <detectLinks>true</detectLinks>
          <bottom>
            <![CDATA[Copyright 2013 Continuuity, Inc.]]>
          </bottom>
        </configuration>
        <executions>
          <execution>
            <id>attach-javadoc</id>
            <phase>verify</phase>
            <goals>
              <goal>jar</goal>
            </goals>
          </execution>
        </executions>
      </plugin>
      <plugin>
        <groupId>org.apache.maven.plugins</groupId>
        <artifactId>maven-surefire-plugin</artifactId>
        <version>2.14.1</version>
        <configuration>
          <argLine>-Xmx4096m -Djava.awt.headless=true -XX:MaxPermSize=256m</argLine>
          <redirectTestOutputToFile>${surefire.redirectTestOutputToFile}</redirectTestOutputToFile>
          <reuseForks>false</reuseForks>
          <reportFormat>plain</reportFormat>
          <systemPropertyVariables>
            <java.io.tmpdir>${project.build.directory}</java.io.tmpdir>
          </systemPropertyVariables>
          <includes>
            <include>**/*TestsSuite.java</include>
            <include>**/Test*.java</include>
            <include>**/*Test.java</include>
            <include>**/*TestCase.java</include>
          </includes>
          <excludes>
            <exclude>**/*TestRun.java</exclude>
          </excludes>
        </configuration>
      </plugin>
    </plugins>
  </build>
 <profiles>
    <!-- Profile for release. Includes building of source and javadoc jars. -->
    <profile>
      <id>release</id>
      <build>
        <pluginManagement>
          <plugins>
            <plugin>
              <groupId>org.apache.maven.plugins</groupId>
              <artifactId>maven-source-plugin</artifactId>
              <version>2.2.1</version>
              <configuration>
                <excludeResources>true</excludeResources>
              </configuration>
              <executions>
                <execution>
                  <id>attach-sources</id>
                  <phase>package</phase>
                  <goals>
                    <goal>jar-no-fork</goal>
                  </goals>
                </execution>
              </executions>
            </plugin>
            <plugin>
              <groupId>org.apache.maven.plugins</groupId>
              <artifactId>maven-javadoc-plugin</artifactId>
              <version>2.9.1</version>
              <configuration>
                <stylesheetfile>cdap-distributions/src/javadoc/stylesheet.css</stylesheetfile>
                <links>
                  <link>http://download.oracle.com/javase/6/docs/api/</link>
                </links>
                <doctitle>${project.name} ${project.version}</doctitle>
                <bottom>
                  <![CDATA[Copyright &#169; {currentYear} <a href="http://cask.co" target="_blank">Cask Data, Inc.</a> Licensed under the <a href="http://www.apache.org/licenses/LICENSE-2.0" target="_blank">Apache License, Version 2.0</a>.]]>
                </bottom>
              </configuration>
              <executions>
                <execution>
                  <id>attach-javadoc</id>
                  <phase>package</phase>
                  <goals>
                    <goal>jar</goal>
                  </goals>
                </execution>
              </executions>
            </plugin>
            <plugin>
              <groupId>org.apache.maven.plugins</groupId>
              <artifactId>maven-gpg-plugin</artifactId>
              <version>1.5</version>
              <configuration>
                <passphrase>${gpg.passphrase}</passphrase>
                <useAgent>${gpg.useagent}</useAgent>
              </configuration>
              <executions>
                <execution>
                  <goals>
                    <goal>sign</goal>
                  </goals>
                </execution>
              </executions>
            </plugin>
          </plugins>
        </pluginManagement>
        <plugins>
          <plugin>
            <groupId>org.apache.maven.plugins</groupId>
            <artifactId>maven-source-plugin</artifactId>
          </plugin>
          <plugin>
            <groupId>org.apache.maven.plugins</groupId>
            <artifactId>maven-javadoc-plugin</artifactId>
          </plugin>
          <plugin>
            <groupId>org.apache.maven.plugins</groupId>
            <artifactId>maven-gpg-plugin</artifactId>
          </plugin>
        </plugins>
      </build>
    </profile>
  </profiles>

  <organization>
    <name>Cask Data, Inc.</name>
    <url>http://cask.co</url>
  </organization>

  <licenses>
    <license>
      <name>The Apache Software License, Version 2.0</name>
      <url>http://www.apache.org/licenses/LICENSE-2.0.txt</url>
    </license>
  </licenses>

  <developers>
    <developer>
      <name>Cask Data</name>
      <email>cask-user@googlegroups.com</email>
      <organization>Cask Data, Inc.</organization>
      <organizationUrl>http://www.cdap.io</organizationUrl>
    </developer>
  </developers>

  <scm>
    <connection>scm:git:https://github.com/caskdata/cdap-packs.git</connection>
    <developerConnection>scm:git:git@github.com:caskdata/cdap-packs.git</developerConnection>
    <url>https://github.com/caskdata/cdap-packs.git</url>
    <tag>HEAD</tag>
  </scm>

  <distributionManagement>
    <repository>
      <id>sonatype.release</id>
      <url>https://oss.sonatype.org/service/local/staging/deploy/maven2</url>
    </repository>
    <snapshotRepository>
      <id>sonatype.snapshots</id>
      <url>https://oss.sonatype.org/content/repositories/snapshots</url>
    </snapshotRepository>
    <site>
      <id>cask</id>
      <url>http://cask.co</url>
    </site>
  </distributionManagement>
</project><|MERGE_RESOLUTION|>--- conflicted
+++ resolved
@@ -20,7 +20,7 @@
 
   <groupId>co.cask.cdap.packs</groupId>
   <artifactId>cdap-etl-pack</artifactId>
-  <version>1.5.0</version>
+  <version>1.6.0-SNAPSHOT</version>
   <name>CDAP ETL Pack</name>
   <description>
     CDAP ETL Pack is a core for building simple ETL pipelines and as well as collection of different sources,
@@ -39,11 +39,7 @@
   </modules>
 
   <properties>
-<<<<<<< HEAD
     <cdap.version>2.8.0-SNAPSHOT</cdap.version>
-=======
-    <cdap.version>2.7.0</cdap.version>
->>>>>>> 0a705866
     <hadoop.version>2.3.0</hadoop.version>
     <hive.version>0.13.0</hive.version>
     <hbase.version>0.96.0-hadoop2</hbase.version>
