--- conflicted
+++ resolved
@@ -22,11 +22,7 @@
 
   <groupId>co.cask.cdap</groupId>
   <artifactId>cdap-kafka-flow</artifactId>
-<<<<<<< HEAD
   <version>0.6.0-SNAPSHOT</version>
-=======
-  <version>0.5.0</version>
->>>>>>> 1d6c5e2f
   <packaging>pom</packaging>
   <name>CDAP Kafka Flow Pack</name>
   <description>Data Application Platform for Hadoop: Kafka Flow Pack</description>
